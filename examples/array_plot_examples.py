import numpy as np
<<<<<<< HEAD
import numpy.ma as ma
from cleopatra.config import Config

Config.set_matplotlib_backend()
=======

>>>>>>> b00ce9e0
from cleopatra.array_glyph import ArrayGlyph

# from matplotlib.transforms import blended_transform_factory
# %% create the glyph from a masked array
arr = np.array([[1, 2, 3], [4, 5, 6], [7, 8, 9]])
mask = np.array([[1, 0, 1], [0, 1, 0], [1, 0, 1]])
arr = ma.masked_array(arr, mask=mask)
array = ArrayGlyph(arr)
# array.plot()
# %%
arr = np.load("tests/data/s2a.npy")
arr = np.moveaxis(arr, 0, -1)
<<<<<<< HEAD
=======
arr2 = arr[:, :, [3, 2, 1]]
rgb = np.clip(arr2 / 10000, 0, 1)
plt.imshow(rgb)
plt.show()
# %%
plt.ioff()
array = ArrayGlyph(arr, rgb=[3, 2, 1], cutoff=[0.3, 0.3, 0.3])
>>>>>>> b00ce9e0
# %%
arr = np.load("tests/data/arr.npy")
exclude_value = arr[0, 0]
cmap = "terrain"
# arr2 = np.load("tests/data/DEM5km_Rhine_burned_fill.npy")
# exclude_value2 = arr2[0, 0]
color_scale = ["linear", "power", "lognorm", "boundary", "midpoint"]
ticks_spacing = 10


midpoint = 10
array = ArrayGlyph(arr, exclude_value=[exclude_value])
array.plot(
    color_scale=color_scale[4],
    midpoint=midpoint,
    cmap=cmap,
    ticks_spacing=ticks_spacing,
)
# %%
array = ArrayGlyph(arr, exclude_value=[exclude_value])
fig, ax = array.plot(
    cbar_orientation="vertical",
    cbar_label_rotation=-90,
    cbar_label_location="center",
    cbar_length=0.8,
    cbar_label_size=10,
    cbar_label="Discharge m3/s",
    color_scale="linear",
    cmap="coolwarm_r",
)
# %% test_plot_array_color_scale_1
array = ArrayGlyph(arr, exclude_value=[exclude_value])
array.plot(
    color_scale=color_scale[0],
    cmap=cmap,
    ticks_spacing=ticks_spacing,
)
# %% test_plot_array_color_scale_2
color_scale_2_gamma = 0.5
array = ArrayGlyph(arr, exclude_value=[exclude_value])
array.plot(
    color_scale=color_scale[1],
    cmap=cmap,
    gamma=color_scale_2_gamma,
    ticks_spacing=ticks_spacing,
)
# %% test_plot_array_color_scale_3
ticks_spacing = 5
color_scale_3_linscale = 0.1
color_scale_3_linthresh = 0.0001
color_scale_3_linthresh = 0.015
array = ArrayGlyph(arr, exclude_value=[exclude_value])
array.plot(
    color_scale=color_scale[2],
    line_scale=color_scale_3_linscale,
    line_threshold=color_scale_3_linthresh,
    cmap=cmap,
    ticks_spacing=ticks_spacing,
)
# %% test_plot_array_color_scale_4
ticks_spacing = 10
array = ArrayGlyph(arr, exclude_value=[exclude_value])
array.plot(
    color_scale=color_scale[3],
    cmap=cmap,
    ticks_spacing=ticks_spacing,
)
# %%
# bounds = [-559, 0, 440, 940, 1440, 1940, 2440, 2940, 3500]
# bounds = [0,  440,  940, 1440, 1940, 2440, 2940, 3500]
bounds = [0, 10, 20, 30, 40, 50, 60, 70, 80, 90]
array = ArrayGlyph(arr, exclude_value=[exclude_value])
array.plot(
    color_scale=color_scale[3],
    bounds=bounds,
    cmap=cmap,
    ticks_spacing=ticks_spacing,
)

# %% test_plot_array_color_scale_5
midpoint = 10
array = ArrayGlyph(arr, exclude_value=[exclude_value])
array.plot(
    color_scale=color_scale[4],
    midpoint=midpoint,
    cmap=cmap,
    ticks_spacing=ticks_spacing,
)
# %% test_plot_array_display_cell_values
display_cell_value = True
num_size = 8
background_color_threshold = None
array = ArrayGlyph(arr, exclude_value=[exclude_value])
array.plot(
    display_cell_value=display_cell_value,
    num_size=num_size,
    background_color_threshold=background_color_threshold,
    ticks_spacing=ticks_spacing,
)
# %%
coello_data = np.load("tests/data/coello.npy")
exclude_value = arr[0, 0]
animate_time_list = list(range(1, 11))
array = ArrayGlyph(coello_data, exclude_value=[exclude_value])
anim = array.animate(
    animate_time_list, title="Flow Accumulation", display_cell_value=True
)

import sys
from pathlib import Path

# path = Path(sys.executable)
# f"{path.parent}/{}"
# %%

# amin.save('examples/animation.gif', fps=2)
video_format = "mp4"

import matplotlib as mpl

fps = 2

path = "examples/animation.mp4"
import ffmpeg<|MERGE_RESOLUTION|>--- conflicted
+++ resolved
@@ -1,12 +1,9 @@
 import numpy as np
-<<<<<<< HEAD
 import numpy.ma as ma
+
 from cleopatra.config import Config
 
 Config.set_matplotlib_backend()
-=======
-
->>>>>>> b00ce9e0
 from cleopatra.array_glyph import ArrayGlyph
 
 # from matplotlib.transforms import blended_transform_factory
@@ -19,8 +16,6 @@
 # %%
 arr = np.load("tests/data/s2a.npy")
 arr = np.moveaxis(arr, 0, -1)
-<<<<<<< HEAD
-=======
 arr2 = arr[:, :, [3, 2, 1]]
 rgb = np.clip(arr2 / 10000, 0, 1)
 plt.imshow(rgb)
@@ -28,7 +23,6 @@
 # %%
 plt.ioff()
 array = ArrayGlyph(arr, rgb=[3, 2, 1], cutoff=[0.3, 0.3, 0.3])
->>>>>>> b00ce9e0
 # %%
 arr = np.load("tests/data/arr.npy")
 exclude_value = arr[0, 0]
